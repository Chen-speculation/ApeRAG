[tool.poetry]
name = "kubechat"
version = "0.1.0"
description = "A LLM based tool to support Text2SQL, Chatbot, KubeBlocks pilot and troubleshooting"
authors = ["nayutah <dullboy@apecloud.com>"]
readme = "README.md"
packages = [{include = "server"}]

[tool.poetry.dependencies]
python = "==3.11.3"
langchain = "^0.0.206"
llama-index = "^0.6.29"
uvicorn = "^0.22.0"
django = "^4.2.2"
fastapi = "^0.97.0"
transformers = "^4.30.2"
torch = {url = "https://download.pytorch.org/whl/cpu/torch-2.0.1-cp311-none-macosx_11_0_arm64.whl"}
pydantic = "^1.10.9"
sqlalchemy = "^2.0.16"
sqlparse = "^0.4.4"
llama-hub = "^0.0.3"
auto-gpt-plugin-template = "^0.0.3"
nltk = "^3.8.1"
pymysql = "^1.0.3"
cryptography = "^41.0.1"
gpt4all = "^0.3.5"
python-dotenv = "^1.0.0"
django-environ = "^0.10.0"
django-ninja = "^0.22.2"
requests = "^2.31.0"
auth0-python = "^4.2.0"
qdrant-client = "^1.3.0"
celery = "^5.3.1"
channels = "^4.0.0"
sentence-transformers = "^2.2.2"
pymilvus = "^2.2.12"
pypdf = "^3.11.0"
clickhouse-connect = "^0.6.4"
chromadb = "^0.3.26"
<<<<<<< HEAD
daphne = "^4.0.0"
=======
docx2txt = "^0.8"
>>>>>>> 808e1f1f

[build-system]
requires = ["poetry-core"]
build-backend = "poetry.core.masonry.api"

[tool.poetry.scripts]
start = "server.main:start"
llmserver = "server.llmserver:start"
webserver = "server.webserver:start"

[[tool.poetry.source]]
name = "aliyun"
url = "https://mirrors.aliyun.com/pypi/simple/"<|MERGE_RESOLUTION|>--- conflicted
+++ resolved
@@ -37,11 +37,8 @@
 pypdf = "^3.11.0"
 clickhouse-connect = "^0.6.4"
 chromadb = "^0.3.26"
-<<<<<<< HEAD
 daphne = "^4.0.0"
-=======
 docx2txt = "^0.8"
->>>>>>> 808e1f1f
 
 [build-system]
 requires = ["poetry-core"]

[tool.poetry]
name = "kubechat"
version = "0.1.0"
description = "A LLM based tool to support Text2SQL, Chatbot, KubeBlocks pilot and troubleshooting"
authors = ["nayutah <dullboy@apecloud.com>"]
readme = "README.md"
packages = [{include = "server"}]

[tool.poetry.dependencies]
python = "==3.11.4"
langchain = "^0.0.206"
llama-index = "^0.6.29"
uvicorn = "^0.22.0"
django = "^4.2.2"
fastapi = "^0.97.0"
transformers = "^4.30.2"
torch = {version = ">=1,<3", optional = true}
pydantic = "^1.10.9"
sqlalchemy = "^2.0.16"
sqlparse = "^0.4.4"
llama-hub = "^0.0.3"
auto-gpt-plugin-template = "^0.0.3"
nltk = "^3.8.1"
pymysql = "^1.0.3"
cryptography = "^41.0.1"
gpt4all = "^0.3.5"
python-dotenv = "^1.0.0"
django-environ = "^0.10.0"
django-ninja = "^0.22.2"
requests = "^2.31.0"
auth0-python = "^4.2.0"
qdrant-client = "^1.3.0"
celery = "^5.3.1"
channels = "^4.0.0"
sentence-transformers = "^2.2.2"
pymilvus = "^2.2.12"
pypdf = "^3.11.0"
clickhouse-connect = "^0.6.4"
chromadb = "^0.3.26"
daphne = "^4.0.0"
docx2txt = "^0.8"
redis = "^4.6.0"
pymongo = "^4.4.0"
elasticsearch = "^8.8.0"
weaviate-client = "^3.21.0"
<<<<<<< HEAD
socksio = "^1.0.0"
=======
arrow = "^1.2.3"
>>>>>>> 2b857c61

[build-system]
requires = ["poetry-core"]
build-backend = "poetry.core.masonry.api"

[tool.poetry.scripts]
start = "server.main:start"
llmserver = "server.llmserver:start"
webserver = "server.webserver:start"

[[tool.poetry.source]]
name = "aliyun"
url = "https://mirrors.aliyun.com/pypi/simple/"<|MERGE_RESOLUTION|>--- conflicted
+++ resolved
@@ -7,7 +7,7 @@
 packages = [{include = "server"}]
 
 [tool.poetry.dependencies]
-python = "==3.11.4"
+python = "==3.11.3"
 langchain = "^0.0.206"
 llama-index = "^0.6.29"
 uvicorn = "^0.22.0"
@@ -43,11 +43,7 @@
 pymongo = "^4.4.0"
 elasticsearch = "^8.8.0"
 weaviate-client = "^3.21.0"
-<<<<<<< HEAD
-socksio = "^1.0.0"
-=======
 arrow = "^1.2.3"
->>>>>>> 2b857c61
 
 [build-system]
 requires = ["poetry-core"]

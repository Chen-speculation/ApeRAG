--- conflicted
+++ resolved
@@ -1,53 +1,37 @@
 import boto3
 import os
-<<<<<<< HEAD
 import time
 import tempfile
-=======
-from datetime import datetime
-import logging
->>>>>>> 3b1d8abe
 
 from kubechat.tasks.index import add_index_for_document
 from kubechat.models import Document, DocumentStatus, CollectionStatus
 from kubechat.tasks.local_directory_task import cron_collection_metadata
 from readers.Readers import DEFAULT_FILE_READER_CLS
 
+import logging
 logger = logging.getLogger(__name__)
 
 
-def connect_to_s3(access_key_id, access_key_secret, region_name):
-    session = boto3.Session(aws_access_key_id=access_key_id,
-                            aws_secret_access_key=access_key_secret,
-                            region_name=region_name)
-    s3 = session.client("s3")
-    return s3
+def connect_to_s3(access_key_id, access_key_secret, bucket_name, region):
+    s3 = boto3.resource('s3',
+                        aws_access_key_id=access_key_id,
+                        aws_secret_access_key=access_key_secret,
+                        region_name=region)
+    bucket = s3.Bucket(bucket_name)
+    return bucket
 
 
-# download all s3 file in the bucket
-# in Kubechat/documents/s3/[your_bucket_name]
-# which is in .gitignore
-def download_file(s3, file_name, bucket_name):
-    current_path = os.path.dirname(os.path.abspath(__file__))
-    parent_path = os.path.dirname(os.path.dirname(current_path))
-    bucket_path = os.path.join(parent_path, "documents", "s3", bucket_name)
-    if not os.path.exists(bucket_path):
-        os.makedirs(bucket_path)
-    file_path = os.path.join(bucket_path, file_name)
-    s3.download_file(bucket_name, file_name, file_path)
-    return file_path
+def list_files(bucket):
+    for obj in bucket.objects.all():
+        print(obj.key)
 
 
 def scanning_s3_add_index(bucket_name, access_key_id, access_key_secret, region, collection):
     collection.status = CollectionStatus.INACTIVE
     collection.save()
-    s3 = connect_to_s3(access_key_id, access_key_secret, region)
-    response = s3.list_objects_v2(
-        Bucket=bucket_name,
-    )
-    objs = response['Contents']
+    bucket = connect_to_s3(access_key_id, access_key_secret, bucket_name, region)
+
     try:
-<<<<<<< HEAD
         for obj in bucket.objects.all():
             file_suffix = os.path.splitext(obj.key)[1].lower()
             if file_suffix in DEFAULT_FILE_READER_CLS.keys():
@@ -55,28 +39,16 @@
                 temp_file = tempfile.NamedTemporaryFile(delete=False, suffix=file_suffix)
                 temp_file.write(file_content)
                 temp_file.close()
-=======
-        for obj in objs:
-            if os.path.splitext(obj['Key'])[1].lower() in DEFAULT_FILE_READER_CLS.keys():
->>>>>>> 3b1d8abe
                 document_instance = Document(
                     user=collection.user,
-                    name=obj['Key'],
+                    name=obj.key,
                     status=DocumentStatus.PENDING,
-                    size=obj['Size'],
+                    size=obj.size,
                     collection=collection,
-<<<<<<< HEAD
-                    # metadata=time.strftime('%Y-%m-%d %H:%M:%S', time.localtime(obj.last_modified))
+                    metadata=obj.last_modified.strftime("%Y-%m-%d %H:%M:%S")
                 )
                 document_instance.save()
                 add_index_for_document.delay(document_instance.id, temp_file.name)
-=======
-                    metadata=obj['LastModified'].strftime("%Y-%m-%d %H:%M:%S")
-                )
-                document_instance.save()
-                file_path = download_file(s3, obj['Key'], bucket_name)
-                add_index_for_document.delay(document_instance.id, file_path)
->>>>>>> 3b1d8abe
     except Exception as e:
         logger.error(f"scanning_s3_add_index() error {e}")
 
